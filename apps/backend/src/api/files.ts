import express from 'express';
import multer from 'multer';
import * as XLSX from 'xlsx';
import fs from 'fs';
import path from 'path';
import { v4 as uuidv4 } from 'uuid';
import { z } from 'zod';
import { logger } from '../utils/logger';
import { DatabaseManager } from '../utils/database';

const router = express.Router();

// Import progress tracking
interface ImportProgress {
  importId: string;
  status: 'uploading' | 'processing' | 'importing' | 'completed' | 'failed';
  progress: number;
  totalRows?: number;
  processedRows?: number;
  message?: string;
  error?: string;
}

const importProgressMap = new Map<string, ImportProgress>();

// Clean up old progress entries after 5 minutes
setInterval(() => {
  const fiveMinutesAgo = Date.now() - 5 * 60 * 1000;
  for (const [id, progress] of importProgressMap.entries()) {
    if (progress.status === 'completed' || progress.status === 'failed') {
      importProgressMap.delete(id);
    }
  }
}, 60 * 1000); // Run every minute

// Configure multer for file uploads
const upload = multer({
  dest: 'uploads/',
  limits: {
    fileSize: 50 * 1024 * 1024, // 50MB limit
  },
  fileFilter: (req, file, cb) => {
    const allowedTypes = [
      'text/csv',
      'application/vnd.ms-excel',
      'application/vnd.openxmlformats-officedocument.spreadsheetml.sheet'
    ];
    
    const allowedExtensions = ['.csv', '.xls', '.xlsx'];
    const fileExtension = path.extname(file.originalname).toLowerCase();
    
    if (allowedTypes.includes(file.mimetype) || allowedExtensions.includes(fileExtension)) {
      cb(null, true);
    } else {
      const detectedExt = fileExtension || 'unknown';
      cb(new Error(`Invalid file type '${detectedExt}'. Please use CSV, XLS, or XLSX files.`));
    }
  }
});

// Validation schemas
const ColumnSchema = z.object({
  name: z.string().min(1),
  type: z.enum(['TEXT', 'INTEGER', 'REAL', 'DATE']),
  nullable: z.boolean().optional().default(true)
});

const ImportRequestSchema = z.object({
  filename: z.string(),
  tableName: z.string().min(1).max(50),
  columns: z.array(ColumnSchema)
});

// Error handling middleware for multer
const handleMulterError = (err: any, req: express.Request, res: express.Response, next: express.NextFunction) => {
  if (err) {
    if (err.code === 'LIMIT_FILE_SIZE') {
      const maxSize = Math.round((50 * 1024 * 1024) / (1024 * 1024)); // Convert to MB
      return res.status(400).json({ 
        error: `File too large. Maximum size is ${maxSize}MB. Please compress your file or split it into smaller parts.` 
      });
    }
    if (err.message.includes('Invalid file type')) {
      return res.status(400).json({ error: err.message });
    }
    return res.status(400).json({ error: err.message || 'File upload failed' });
  }
  next();
};

// File upload and preview endpoint (DEPRECATED - use /import instead)
router.post('/upload', upload.single('file'), handleMulterError, async (req: express.Request, res: express.Response) => {
  try {
    if (!req.file) {
      return res.status(400).json({ error: 'No file uploaded. Please select a file and try again.' });
    }

    const filePath = req.file.path;
    const originalFilename = req.file.originalname;
    const fileExtension = path.extname(originalFilename).toLowerCase();

    let workbook: XLSX.WorkBook;
    
    try {
      if (fileExtension === '.csv') {
        const csvContent = fs.readFileSync(filePath, 'utf8');
        workbook = XLSX.read(csvContent, { type: 'string' });
      } else {
        workbook = XLSX.readFile(filePath);
      }
    } catch (error) {
      // Clean up uploaded file
      fs.unlinkSync(filePath);
      logger.error('File parsing failed:', error);
      return res.status(400).json({ 
        error: 'File appears to be corrupted or in an unsupported format. Please try re-saving and uploading again, or ensure it\'s a valid CSV or Excel file.' 
      });
    }

    // Get the first worksheet
    const sheetName = workbook.SheetNames[0];
    const worksheet = workbook.Sheets[sheetName];
    
    if (!worksheet) {
      fs.unlinkSync(filePath);
      return res.status(400).json({ error: 'No data found in file. Please ensure your file contains data in the first worksheet.' });
    }

    // Convert to JSON with header row
    const jsonData = XLSX.utils.sheet_to_json(worksheet, { header: 1 });
    
    if (jsonData.length < 2) {
      fs.unlinkSync(filePath);
      return res.status(400).json({ 
        error: `File contains only ${jsonData.length} row(s). Please ensure your file has a header row and at least one data row.` 
      });
    }

    const headers = jsonData[0] as string[];
    const dataRows = jsonData.slice(1);
    
    // Performance warning for very large files
    if (dataRows.length > 100000) {
      logger.warn(`Large file detected: ${dataRows.length} rows. Consider splitting into smaller files for better performance.`);
    }
    
    if (!headers || headers.length === 0) {
      fs.unlinkSync(filePath);
      return res.status(400).json({ error: 'No column headers found. Please ensure your file has column headers in the first row.' });
    }

    // Auto-detect column types
    const columns = headers.map((header, index) => {
      const columnData = dataRows.map(row => (row as any[])[index]).filter(val => val != null && val !== '');
      const detectedType = detectColumnType(columnData);
      
      return {
        name: String(header).trim() || `Column_${index + 1}`,
        type: detectedType,
        originalType: detectedType,
        nullable: true,
        sampleValues: columnData.slice(0, 5) // First 5 non-null values
      };
    });

    // Prepare preview data (first 10 rows)
    const sampleData = dataRows.slice(0, 10);

    const preview = {
      filename: originalFilename,
      rowCount: dataRows.length,
      columns,
      sampleData,
      headers,
      tempFilePath: filePath // Keep for import
    };

    res.json(preview);

  } catch (error) {
    logger.error('File upload failed:', error);
    
    // Clean up file if it exists
    if (req.file?.path) {
      try {
        fs.unlinkSync(req.file.path);
      } catch (cleanupError) {
        logger.error('Failed to clean up uploaded file:', cleanupError);
      }
    }
    
    res.status(500).json({ error: 'File upload failed. Please try again or contact support if the problem persists.' });
  }
});

// Progress tracking endpoint
router.get('/import-progress/:importId', (req, res) => {
  const { importId } = req.params;
  const progress = importProgressMap.get(importId);
  
  if (!progress) {
    return res.status(404).json({ error: 'Import not found' });
  }
  
  res.json(progress);
});

// Combined upload and import endpoint (NEW - single step import)
router.post('/import', upload.single('file'), handleMulterError, async (req: express.Request, res: express.Response) => {
  let tempFilePath: string | undefined;
  const importId = uuidv4();
  
  // Initialize progress tracking
  importProgressMap.set(importId, {
    importId,
    status: 'uploading',
    progress: 0
  });
  
  try {
    if (!req.file) {
      importProgressMap.set(importId, {
        importId,
        status: 'failed',
        progress: 0,
        error: 'No file uploaded'
      });
      return res.status(400).json({ error: 'No file uploaded. Please select a file and try again.' });
    }

    const { tableName } = req.body;
    if (!tableName || typeof tableName !== 'string') {
      importProgressMap.set(importId, {
        importId,
        status: 'failed',
        progress: 0,
        error: 'Table name is required'
      });
      return res.status(400).json({ error: 'Table name is required' });
    }

    // Update progress - file uploaded
    importProgressMap.set(importId, {
      importId,
      status: 'processing',
      progress: 10,
      message: 'File uploaded, parsing data...'
    });

    // Validate table name
    const cleanTableName = tableName.trim().replace(/[^a-zA-Z0-9_]/g, '_');
    if (!cleanTableName) {
      importProgressMap.set(importId, {
        importId,
        status: 'failed',
        progress: 0,
        error: 'Invalid table name'
      });
      return res.status(400).json({ error: 'Invalid table name' });
    }

    tempFilePath = req.file.path;
    const fileExtension = path.extname(req.file.originalname).toLowerCase();
    
    if (!['.csv', '.xlsx', '.xls'].includes(fileExtension)) {
      importProgressMap.set(importId, {
        importId,
        status: 'failed',
        progress: 0,
        error: 'Unsupported file format. Please upload a CSV, XLS, or XLSX file.'
      });
      return res.status(400).json({ error: 'Unsupported file format. Please upload a CSV, XLS, or XLSX file.' });
    }

    // Update progress - file parsed
    importProgressMap.set(importId, {
      importId,
      status: 'importing',
      progress: 20,
      message: 'File parsed, preparing for import...'
    });

    // Read and parse file
    let workbook: XLSX.WorkBook;
    if (fileExtension === '.csv') {
      const csvContent = fs.readFileSync(tempFilePath, 'utf8');
      workbook = XLSX.read(csvContent, { type: 'string' });
    } else {
      workbook = XLSX.readFile(tempFilePath);
    }

    const sheetName = workbook.SheetNames[0];
    const worksheet = workbook.Sheets[sheetName];
    const jsonData = XLSX.utils.sheet_to_json(worksheet, { header: 1 });

    if (!jsonData || jsonData.length < 2) {
      importProgressMap.set(importId, {
        importId,
        status: 'failed',
        progress: 0,
        error: 'File is empty or contains no data rows'
      });
      return res.status(400).json({ error: 'File is empty or contains no data rows' });
    }

    const headers = jsonData[0] as string[];
    const dataRows = jsonData.slice(1);

    // Auto-detect column types
    const columns = headers.map((header, index) => {
      const columnData = dataRows.slice(0, 100).map(row => (row as any[])[index]);
      return {
        name: header,
        type: detectColumnType(columnData),
        nullable: true,
        primaryKey: false
      };
    });

    // Update progress - database file created
    importProgressMap.set(importId, {
      importId,
      status: 'importing',
      progress: 30,
      message: 'Database file created, preparing for import...'
    });

    // Create SQLite database file for this import
    const dbFilename = `import_${uuidv4()}.sqlite`;
    const dbPath = path.join(process.cwd(), 'data', dbFilename);
    
    // Ensure data directory exists
    const dataDir = path.dirname(dbPath);
    if (!fs.existsSync(dataDir)) {
      fs.mkdirSync(dataDir, { recursive: true });
    }

    // Create the database connection
    const dbManager = DatabaseManager.getInstance();
    const connectionId = await dbManager.createConnection({
      type: 'sqlite',
      name: cleanTableName,
      config: { filename: dbPath }
    });

    // Update progress - table created
    importProgressMap.set(importId, {
      importId,
      status: 'importing',
      progress: 40,
      message: 'Table created, preparing for data insertion...'
    });

    // Create table with proper column types
    const columnDefinitions = columns.map(col => 
      `"${col.name}" ${col.type}${col.nullable ? '' : ' NOT NULL'}`
    ).join(', ');
    
    const createTableSQL = `CREATE TABLE "${cleanTableName}" (${columnDefinitions})`;
    await dbManager.executeQuery(connectionId, createTableSQL, []);

    // Update progress - data insertion started
    importProgressMap.set(importId, {
      importId,
      status: 'importing',
      progress: 50,
      message: 'Data insertion started...'
    });

    // Insert data using batch insertion
    const placeholders = columns.map(() => '?').join(', ');
    const insertSQL = `INSERT INTO "${cleanTableName}" (${columns.map(col => `"${col.name}"`).join(', ')}) VALUES (${placeholders})`;
    
    // Process data in batches
    const batchSize = 1000;
    const totalRows = dataRows.length;
    
    // Begin transaction
    await dbManager.executeQuery(connectionId, 'BEGIN TRANSACTION', []);
    
    try {
      // Use bulk insert for much better performance
      const ROWS_PER_INSERT = 100; // SQLite handles multi-row inserts well up to ~100 rows
      
      for (let i = 0; i < totalRows; i += ROWS_PER_INSERT) {
        const batchRows = dataRows.slice(i, Math.min(i + ROWS_PER_INSERT, totalRows));
        
        if (batchRows.length === 0) continue;
        
        // Build multi-row INSERT statement
        const valuesClauses = batchRows.map(() => `(${placeholders})`).join(', ');
        const bulkInsertSQL = `INSERT INTO "${cleanTableName}" (${columns.map(col => `"${col.name}"`).join(', ')}) VALUES ${valuesClauses}`;
        
        // Flatten all values for this batch
        const allValues: any[] = [];
        for (const row of batchRows) {
          const values = columns.map((col, index) => {
            const value = (row as any[])[index];
            return convertValueToType(value, col.type);
          });
          allValues.push(...values);
        }
        
        await dbManager.executeQuery(connectionId, bulkInsertSQL, allValues);
        
        // Update progress tracking
        const processedRows = Math.min(i + ROWS_PER_INSERT, totalRows);
        const percentage = Math.round(processedRows / totalRows * 100);
        const importProgress = 50 + Math.round(percentage * 0.5); // 50-100% range for data insertion
        
        importProgressMap.set(importId, {
          importId,
          status: 'importing',
          progress: importProgress,
          totalRows,
          processedRows,
          message: `Importing data: ${processedRows}/${totalRows} rows (${percentage}%)`
        });
        
        // Log progress for large imports (every 10% or 5000 rows)
        if (totalRows > 1000) {
          if (percentage % 10 === 0 || processedRows % 5000 === 0) {
            logger.info(`Import progress: ${processedRows}/${totalRows} rows (${percentage}%)`);
          }
        }
      }
      
      // Commit transaction
      await dbManager.executeQuery(connectionId, 'COMMIT', []);
    } catch (error) {
      // Rollback on error
      await dbManager.executeQuery(connectionId, 'ROLLBACK', []);
      throw error;
    }

    // Update progress - import completed
    importProgressMap.set(importId, {
      importId,
      status: 'completed',
      progress: 100,
      message: 'Import completed successfully!'
    });

    // Clean up temp file
    if (tempFilePath && fs.existsSync(tempFilePath)) {
      fs.unlinkSync(tempFilePath);
    }

    res.json({
      connectionId,
      tableName: cleanTableName,
      rowCount: totalRows,
      columns: columns.length,
      importId // Include importId for progress tracking
    });

  } catch (error) {
    logger.error('File import failed:', error);
    
    // Update progress - import failed
    importProgressMap.set(importId, {
      importId,
      status: 'failed',
      progress: 0,
      error: error instanceof Error ? error.message : 'File import failed. Please try again.'
    });

    // Clean up temp file on error
    if (tempFilePath && fs.existsSync(tempFilePath)) {
      try {
        fs.unlinkSync(tempFilePath);
      } catch (cleanupError) {
        logger.error('Failed to clean up uploaded file:', cleanupError);
      }
    }
    
    res.status(500).json({ 
      error: error instanceof Error ? error.message : 'File import failed. Please try again or contact support if the problem persists.' 
    });
  }
});

// Import file as table endpoint (OLD - keeping for backward compatibility)
router.post('/import-old', async (req, res) => {
  try {
    const { filename, tableName, columns, tempFilePath } = ImportRequestSchema.extend({
      tempFilePath: z.string()
    }).parse(req.body);

    if (!fs.existsSync(tempFilePath)) {
      return res.status(400).json({ error: 'Temporary file not found. Please upload your file again.' });
    }

    const fileExtension = path.extname(filename).toLowerCase();
    let workbook: XLSX.WorkBook;
    
    if (fileExtension === '.csv') {
      const csvContent = fs.readFileSync(tempFilePath, 'utf8');
      workbook = XLSX.read(csvContent, { type: 'string' });
    } else {
      workbook = XLSX.readFile(tempFilePath);
    }

    const sheetName = workbook.SheetNames[0];
    const worksheet = workbook.Sheets[sheetName];
    const jsonData = XLSX.utils.sheet_to_json(worksheet, { header: 1 });
    
    const headers = jsonData[0] as string[];
    const dataRows = jsonData.slice(1);

    // Create SQLite database file for this import
    const dbFilename = `import_${uuidv4()}.sqlite`;
    const dbPath = path.join(process.cwd(), 'data', dbFilename);
    
    // Ensure data directory exists
    const dataDir = path.dirname(dbPath);
    if (!fs.existsSync(dataDir)) {
      fs.mkdirSync(dataDir, { recursive: true });
    }

    // Create connection config for the imported file
    const connectionConfig = {
      type: 'file-import' as const,
      name: tableName,
      config: {
        filename: dbPath,
        originalFilename: filename,
        fileSize: fs.statSync(tempFilePath).size,
        uploadedAt: new Date().toISOString(),
        rowCount: dataRows.length,
        columns: columns
      }
    };

    // Create the database connection and table
    const dbManager = DatabaseManager.getInstance();
    const connectionId = await dbManager.createConnection({
      type: 'sqlite',
      name: tableName,
      config: { filename: dbPath }
    });

    // Create table with proper column types
    const columnDefinitions = columns.map(col => 
      `"${col.name}" ${col.type}${col.nullable ? '' : ' NOT NULL'}`
    ).join(', ');
    
    const createTableSQL = `CREATE TABLE "${tableName}" (${columnDefinitions})`;
    await dbManager.executeQuery(connectionId, createTableSQL, []);

    // Insert data using optimized bulk insertion for better performance
    const placeholders = columns.map(() => '?').join(', ');
    const insertSQL = `INSERT INTO "${tableName}" (${columns.map(col => `"${col.name}"`).join(', ')}) VALUES (${placeholders})`;
    
    // Prepare data rows for bulk insert
    const preparedRows = dataRows.map(row => {
      return columns.map((col, index) => {
        const value = (row as any[])[index];
        return convertValueToType(value, col.type);
      });
    });
    
    // Use optimized bulk insert with progress tracking
    logger.info(`Starting bulk import of ${preparedRows.length} rows into ${tableName}`);
    
<<<<<<< HEAD
    try {
      // Use bulk insert for much better performance
      const ROWS_PER_INSERT = 100; // SQLite handles multi-row inserts well up to ~100 rows
      
      for (let i = 0; i < totalRows; i += ROWS_PER_INSERT) {
        const batchRows = dataRows.slice(i, Math.min(i + ROWS_PER_INSERT, totalRows));
        
        if (batchRows.length === 0) continue;
        
        // Build multi-row INSERT statement
        const valuesClauses = batchRows.map(() => `(${placeholders})`).join(', ');
        const bulkInsertSQL = `INSERT INTO "${tableName}" (${columns.map(col => `"${col.name}"`).join(', ')}) VALUES ${valuesClauses}`;
        
        // Flatten all values for this batch
        const allValues: any[] = [];
        for (const row of batchRows) {
          const values = columns.map((col, index) => {
            const value = (row as any[])[index];
            return convertValueToType(value, col.type);
          });
          allValues.push(...values);
        }
        
        await dbManager.executeQuery(connectionId, bulkInsertSQL, allValues);
        
        // Log progress for large imports
        if (totalRows > 5000) {
          const progress = Math.min(i + ROWS_PER_INSERT, totalRows);
          const percentage = Math.round(progress / totalRows * 100);
          if (percentage % 10 === 0) {
            logger.info(`Import progress: ${progress}/${totalRows} rows (${percentage}%)`);
          }
        }
=======
    await dbManager.executeSQLiteBulkInsert(
      connectionId, 
      insertSQL, 
      preparedRows,
      (progress) => {
        logger.info(`Import progress: ${progress}%`);
>>>>>>> 229ba020
      }
    );

    // Clean up temporary file
    fs.unlinkSync(tempFilePath);

    logger.info(`File imported successfully: ${filename} -> ${tableName} (${dataRows.length} rows)`);

    res.json({ 
      success: true, 
      connectionId,
      message: `Successfully imported ${dataRows.length} rows into ${tableName}`,
      rowCount: dataRows.length
    });

  } catch (error) {
    logger.error('File import failed:', error);
    
    if (error instanceof z.ZodError) {
      return res.status(400).json({ 
        error: 'Invalid import parameters',
        details: error.errors 
      });
    }

    res.status(500).json({ error: 'File import failed. Please try again or contact support if the problem persists.' });
  }
});

// Utility functions
function detectColumnType(values: any[]): 'TEXT' | 'INTEGER' | 'REAL' | 'DATE' {
  if (values.length === 0) return 'TEXT';

  let integerCount = 0;
  let realCount = 0;
  let dateCount = 0;
  
  for (const value of values) {
    const strValue = String(value).trim();
    
    // Check for integer
    if (/^-?\d+$/.test(strValue)) {
      integerCount++;
    }
    // Check for real number
    else if (/^-?\d*\.?\d+([eE][+-]?\d+)?$/.test(strValue)) {
      realCount++;
    }
    // Check for date
    else if (isValidDate(strValue)) {
      dateCount++;
    }
  }

  const total = values.length;
  // For small datasets, require 100% consistency to prevent edge cases with mixed types
  // This prevents cases like ['1', '2', '3', '4', 'five'] being detected as INTEGER
  const threshold = values.length < 5 ? 1.0 : 0.8;

  if (dateCount / total >= threshold) return 'DATE';
  if (integerCount / total >= threshold) return 'INTEGER';
  if ((integerCount + realCount) / total >= threshold) return 'REAL';
  
  return 'TEXT';
}

function isValidDate(value: string): boolean {
  const date = new Date(value);
  return !isNaN(date.getTime()) && value.length > 6; // Avoid matching simple numbers
}

function convertValueToType(value: any, type: 'TEXT' | 'INTEGER' | 'REAL' | 'DATE'): any {
  if (value == null || value === '') return null;

  switch (type) {
    case 'INTEGER':
      const intValue = parseInt(String(value));
      return isNaN(intValue) ? null : intValue;
    case 'REAL':
      const realValue = parseFloat(String(value));
      return isNaN(realValue) ? null : realValue;
    case 'DATE':
      const dateValue = new Date(String(value));
      return isNaN(dateValue.getTime()) ? String(value) : dateValue.toISOString();
    case 'TEXT':
    default:
      return String(value);
  }
}

export default router;<|MERGE_RESOLUTION|>--- conflicted
+++ resolved
@@ -9,29 +9,6 @@
 import { DatabaseManager } from '../utils/database';
 
 const router = express.Router();
-
-// Import progress tracking
-interface ImportProgress {
-  importId: string;
-  status: 'uploading' | 'processing' | 'importing' | 'completed' | 'failed';
-  progress: number;
-  totalRows?: number;
-  processedRows?: number;
-  message?: string;
-  error?: string;
-}
-
-const importProgressMap = new Map<string, ImportProgress>();
-
-// Clean up old progress entries after 5 minutes
-setInterval(() => {
-  const fiveMinutesAgo = Date.now() - 5 * 60 * 1000;
-  for (const [id, progress] of importProgressMap.entries()) {
-    if (progress.status === 'completed' || progress.status === 'failed') {
-      importProgressMap.delete(id);
-    }
-  }
-}, 60 * 1000); // Run every minute
 
 // Configure multer for file uploads
 const upload = multer({
@@ -193,69 +170,23 @@
   }
 });
 
-// Progress tracking endpoint
-router.get('/import-progress/:importId', (req, res) => {
-  const { importId } = req.params;
-  const progress = importProgressMap.get(importId);
-  
-  if (!progress) {
-    return res.status(404).json({ error: 'Import not found' });
-  }
-  
-  res.json(progress);
-});
-
-// Combined upload and import endpoint (NEW - single step import)
+// Combined upload and import endpoint
 router.post('/import', upload.single('file'), handleMulterError, async (req: express.Request, res: express.Response) => {
   let tempFilePath: string | undefined;
-  const importId = uuidv4();
-  
-  // Initialize progress tracking
-  importProgressMap.set(importId, {
-    importId,
-    status: 'uploading',
-    progress: 0
-  });
   
   try {
     if (!req.file) {
-      importProgressMap.set(importId, {
-        importId,
-        status: 'failed',
-        progress: 0,
-        error: 'No file uploaded'
-      });
-      return res.status(400).json({ error: 'No file uploaded. Please select a file and try again.' });
+      return res.status(400).json({ error: 'No file uploaded' });
     }
 
     const { tableName } = req.body;
     if (!tableName || typeof tableName !== 'string') {
-      importProgressMap.set(importId, {
-        importId,
-        status: 'failed',
-        progress: 0,
-        error: 'Table name is required'
-      });
       return res.status(400).json({ error: 'Table name is required' });
     }
-
-    // Update progress - file uploaded
-    importProgressMap.set(importId, {
-      importId,
-      status: 'processing',
-      progress: 10,
-      message: 'File uploaded, parsing data...'
-    });
 
     // Validate table name
     const cleanTableName = tableName.trim().replace(/[^a-zA-Z0-9_]/g, '_');
     if (!cleanTableName) {
-      importProgressMap.set(importId, {
-        importId,
-        status: 'failed',
-        progress: 0,
-        error: 'Invalid table name'
-      });
       return res.status(400).json({ error: 'Invalid table name' });
     }
 
@@ -263,22 +194,8 @@
     const fileExtension = path.extname(req.file.originalname).toLowerCase();
     
     if (!['.csv', '.xlsx', '.xls'].includes(fileExtension)) {
-      importProgressMap.set(importId, {
-        importId,
-        status: 'failed',
-        progress: 0,
-        error: 'Unsupported file format. Please upload a CSV, XLS, or XLSX file.'
-      });
       return res.status(400).json({ error: 'Unsupported file format. Please upload a CSV, XLS, or XLSX file.' });
     }
-
-    // Update progress - file parsed
-    importProgressMap.set(importId, {
-      importId,
-      status: 'importing',
-      progress: 20,
-      message: 'File parsed, preparing for import...'
-    });
 
     // Read and parse file
     let workbook: XLSX.WorkBook;
@@ -294,12 +211,6 @@
     const jsonData = XLSX.utils.sheet_to_json(worksheet, { header: 1 });
 
     if (!jsonData || jsonData.length < 2) {
-      importProgressMap.set(importId, {
-        importId,
-        status: 'failed',
-        progress: 0,
-        error: 'File is empty or contains no data rows'
-      });
       return res.status(400).json({ error: 'File is empty or contains no data rows' });
     }
 
@@ -317,14 +228,6 @@
       };
     });
 
-    // Update progress - database file created
-    importProgressMap.set(importId, {
-      importId,
-      status: 'importing',
-      progress: 30,
-      message: 'Database file created, preparing for import...'
-    });
-
     // Create SQLite database file for this import
     const dbFilename = `import_${uuidv4()}.sqlite`;
     const dbPath = path.join(process.cwd(), 'data', dbFilename);
@@ -343,14 +246,6 @@
       config: { filename: dbPath }
     });
 
-    // Update progress - table created
-    importProgressMap.set(importId, {
-      importId,
-      status: 'importing',
-      progress: 40,
-      message: 'Table created, preparing for data insertion...'
-    });
-
     // Create table with proper column types
     const columnDefinitions = columns.map(col => 
       `"${col.name}" ${col.type}${col.nullable ? '' : ' NOT NULL'}`
@@ -359,14 +254,6 @@
     const createTableSQL = `CREATE TABLE "${cleanTableName}" (${columnDefinitions})`;
     await dbManager.executeQuery(connectionId, createTableSQL, []);
 
-    // Update progress - data insertion started
-    importProgressMap.set(importId, {
-      importId,
-      status: 'importing',
-      progress: 50,
-      message: 'Data insertion started...'
-    });
-
     // Insert data using batch insertion
     const placeholders = columns.map(() => '?').join(', ');
     const insertSQL = `INSERT INTO "${cleanTableName}" (${columns.map(col => `"${col.name}"`).join(', ')}) VALUES (${placeholders})`;
@@ -379,49 +266,16 @@
     await dbManager.executeQuery(connectionId, 'BEGIN TRANSACTION', []);
     
     try {
-      // Use bulk insert for much better performance
-      const ROWS_PER_INSERT = 100; // SQLite handles multi-row inserts well up to ~100 rows
-      
-      for (let i = 0; i < totalRows; i += ROWS_PER_INSERT) {
-        const batchRows = dataRows.slice(i, Math.min(i + ROWS_PER_INSERT, totalRows));
+      for (let i = 0; i < totalRows; i += batchSize) {
+        const batch = dataRows.slice(i, i + batchSize);
         
-        if (batchRows.length === 0) continue;
-        
-        // Build multi-row INSERT statement
-        const valuesClauses = batchRows.map(() => `(${placeholders})`).join(', ');
-        const bulkInsertSQL = `INSERT INTO "${cleanTableName}" (${columns.map(col => `"${col.name}"`).join(', ')}) VALUES ${valuesClauses}`;
-        
-        // Flatten all values for this batch
-        const allValues: any[] = [];
-        for (const row of batchRows) {
+        for (const row of batch) {
           const values = columns.map((col, index) => {
             const value = (row as any[])[index];
             return convertValueToType(value, col.type);
           });
-          allValues.push(...values);
-        }
-        
-        await dbManager.executeQuery(connectionId, bulkInsertSQL, allValues);
-        
-        // Update progress tracking
-        const processedRows = Math.min(i + ROWS_PER_INSERT, totalRows);
-        const percentage = Math.round(processedRows / totalRows * 100);
-        const importProgress = 50 + Math.round(percentage * 0.5); // 50-100% range for data insertion
-        
-        importProgressMap.set(importId, {
-          importId,
-          status: 'importing',
-          progress: importProgress,
-          totalRows,
-          processedRows,
-          message: `Importing data: ${processedRows}/${totalRows} rows (${percentage}%)`
-        });
-        
-        // Log progress for large imports (every 10% or 5000 rows)
-        if (totalRows > 1000) {
-          if (percentage % 10 === 0 || processedRows % 5000 === 0) {
-            logger.info(`Import progress: ${processedRows}/${totalRows} rows (${percentage}%)`);
-          }
+          
+          await dbManager.executeQuery(connectionId, insertSQL, values);
         }
       }
       
@@ -433,14 +287,6 @@
       throw error;
     }
 
-    // Update progress - import completed
-    importProgressMap.set(importId, {
-      importId,
-      status: 'completed',
-      progress: 100,
-      message: 'Import completed successfully!'
-    });
-
     // Clean up temp file
     if (tempFilePath && fs.existsSync(tempFilePath)) {
       fs.unlinkSync(tempFilePath);
@@ -450,21 +296,12 @@
       connectionId,
       tableName: cleanTableName,
       rowCount: totalRows,
-      columns: columns.length,
-      importId // Include importId for progress tracking
+      columns: columns.length
     });
 
   } catch (error) {
     logger.error('File import failed:', error);
     
-    // Update progress - import failed
-    importProgressMap.set(importId, {
-      importId,
-      status: 'failed',
-      progress: 0,
-      error: error instanceof Error ? error.message : 'File import failed. Please try again.'
-    });
-
     // Clean up temp file on error
     if (tempFilePath && fs.existsSync(tempFilePath)) {
       try {
@@ -475,7 +312,7 @@
     }
     
     res.status(500).json({ 
-      error: error instanceof Error ? error.message : 'File import failed. Please try again or contact support if the problem persists.' 
+      error: error instanceof Error ? error.message : 'File import failed. Please try again.' 
     });
   }
 });
@@ -563,48 +400,12 @@
     // Use optimized bulk insert with progress tracking
     logger.info(`Starting bulk import of ${preparedRows.length} rows into ${tableName}`);
     
-<<<<<<< HEAD
-    try {
-      // Use bulk insert for much better performance
-      const ROWS_PER_INSERT = 100; // SQLite handles multi-row inserts well up to ~100 rows
-      
-      for (let i = 0; i < totalRows; i += ROWS_PER_INSERT) {
-        const batchRows = dataRows.slice(i, Math.min(i + ROWS_PER_INSERT, totalRows));
-        
-        if (batchRows.length === 0) continue;
-        
-        // Build multi-row INSERT statement
-        const valuesClauses = batchRows.map(() => `(${placeholders})`).join(', ');
-        const bulkInsertSQL = `INSERT INTO "${tableName}" (${columns.map(col => `"${col.name}"`).join(', ')}) VALUES ${valuesClauses}`;
-        
-        // Flatten all values for this batch
-        const allValues: any[] = [];
-        for (const row of batchRows) {
-          const values = columns.map((col, index) => {
-            const value = (row as any[])[index];
-            return convertValueToType(value, col.type);
-          });
-          allValues.push(...values);
-        }
-        
-        await dbManager.executeQuery(connectionId, bulkInsertSQL, allValues);
-        
-        // Log progress for large imports
-        if (totalRows > 5000) {
-          const progress = Math.min(i + ROWS_PER_INSERT, totalRows);
-          const percentage = Math.round(progress / totalRows * 100);
-          if (percentage % 10 === 0) {
-            logger.info(`Import progress: ${progress}/${totalRows} rows (${percentage}%)`);
-          }
-        }
-=======
     await dbManager.executeSQLiteBulkInsert(
       connectionId, 
       insertSQL, 
       preparedRows,
       (progress) => {
         logger.info(`Import progress: ${progress}%`);
->>>>>>> 229ba020
       }
     );
 
